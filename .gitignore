<<<<<<< HEAD
*.swp

# OSX
.DS_Store

=======
*.DS_Store
*.swp

>>>>>>> 31bf6aea
# Byte-compiled / optimized / DLL files
__pycache__/
*.py[cod]
*$py.class

# C extensions
*.so

# Distribution / packaging
.Python
env/
build/
develop-eggs/
dist/
downloads/
eggs/
.eggs/
lib/
lib64/
parts/
sdist/
var/
*.egg-info/
.installed.cfg
*.egg

# PyInstaller
#  Usually these files are written by a python script from a template
#  before PyInstaller builds the exe, so as to inject date/other infos into it.
*.manifest
*.spec

# Installer logs
pip-log.txt
pip-delete-this-directory.txt

# Unit test / coverage reports
htmlcov/
.tox/
.coverage
.coverage.*
.cache
nosetests.xml
coverage.xml
*,cover
.hypothesis/

# Translations
*.mo
*.pot

# Django stuff:
*.log
local_settings.py

# Flask stuff:
instance/
.webassets-cache

# Scrapy stuff:
.scrapy

# Sphinx documentation
docs/_build/

# PyBuilder
target/

# IPython Notebook
.ipynb_checkpoints

# pyenv
.python-version

# celery beat schedule file
celerybeat-schedule

# dotenv
.env

# virtualenv
venv/
ENV/

# Spyder project settings
.spyderproject

# Rope project settings
.ropeproject<|MERGE_RESOLUTION|>--- conflicted
+++ resolved
@@ -1,14 +1,10 @@
-<<<<<<< HEAD
+# My own:
+
 *.swp
 
 # OSX
 .DS_Store
 
-=======
-*.DS_Store
-*.swp
-
->>>>>>> 31bf6aea
 # Byte-compiled / optimized / DLL files
 __pycache__/
 *.py[cod]
